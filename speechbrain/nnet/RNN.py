"""Library implementing recurrent neural networks.

Authors
 * Mirco Ravanelli 2020
 * Ju-Chieh Chou 2020
 * Jianyuan Zhong 2020
"""

import torch
import logging
import torch.nn as nn
from speechbrain.nnet import (
    ContentBasedAttention,
    LocationAwareAttention,
)
from torch import Tensor
from typing import Optional

logger = logging.getLogger(__name__)


class RNN(torch.nn.Module):
    """ This function implements a vanilla RNN.

    It accepts in input tensors formatted as (batch, time, fea).
    In the case of 4d inputs like (batch, time, fea, channel) the tensor is
    flattened as (batch, time, fea*channel).

    Arguments
    ---------
    hidden_size : int
        Number of output neurons (i.e, the dimensionality of the output).
        values (i.e, time and frequency kernel sizes respectively).
    input_shape : tuple
        The shape of an example input. Alternatively, use ``input_size``.
    input_size : int
        The size of the input. Alternatively, use ``input_shape``.
    nonlinearity : str
        Type of nonlinearity (tanh, relu).
    num_layers : int
        Number of layers to employ in the RNN architecture.
    bias : bool
        If True, the additive bias b is adopted.
    dropout : float
        It is the dropout factor (must be between 0 and 1).
    re_init : bool:
        It True, orthogonal initialization is used for the recurrent weights.
        Xavier initialization is used for the input connection weights.
    bidirectional : bool
        If True, a bidirectioal model that scans the sequence both
        right-to-left and left-to-right is used.

    Example
    -------
    >>> inp_tensor = torch.rand([4, 10, 20])
    >>> net = RNN(hidden_size=5, input_shape=inp_tensor.shape)
    >>> out_tensor, _ = net(inp_tensor)
    >>>
    torch.Size([4, 10, 5])
    """

    def __init__(
        self,
        hidden_size,
        input_shape=None,
        input_size=None,
        nonlinearity="relu",
        num_layers=1,
        bias=True,
        dropout=0.0,
        re_init=True,
        bidirectional=False,
    ):
        super().__init__()
        self.reshape = False

        if input_shape is None and input_size is None:
            raise ValueError("Expected one of input_shape or input_size.")

        # Computing the feature dimensionality
        if input_size is None:
            if len(input_shape) > 3:
                self.reshape = True
            input_size = torch.prod(torch.tensor(input_shape[2:]))

        self.rnn = torch.nn.RNN(
            input_size=input_size,
            hidden_size=hidden_size,
            num_layers=num_layers,
            dropout=dropout,
            bidirectional=bidirectional,
            bias=bias,
            batch_first=True,
            nonlinearity=nonlinearity,
        )

        if re_init:
            rnn_init(self.rnn)

    def forward(self, x, hx=None):
        """Returns the output of the vanilla RNN.

        Arguments
        ---------
        x : torch.Tensor
        """
        # Reshaping input tensors for 4d inputs
        if self.reshape:
            if x.ndim == 4:
                x = x.reshape(x.shape[0], x.shape[1], x.shape[2] * x.shape[3])

        # Needed for multi-gpu
        self.rnn.flatten_parameters()

        # Support custom inital state
        if hx is not None:
            output, hn = self.rnn(x, hx=hx)
        else:
            output, hn = self.rnn(x)

        return output, hn


class LSTM(torch.nn.Module):
    """ This function implements a basic LSTM.

    It accepts in input tensors formatted as (batch, time, fea).
    In the case of 4d inputs like (batch, time, fea, channel) the tensor is
    flattened as (batch, time, fea*channel).

    Arguments
    ---------
    hidden_size : int
        Number of output neurons (i.e, the dimensionality of the output).
        values (i.e, time and frequency kernel sizes respectively).
    input_shape : tuple
        The shape of an example input. Alternatively, use ``input_size``.
    input_size : int
        The size of the input. Alternatively, use ``input_shape``.
    num_layers : int
        Number of layers to employ in the RNN architecture.
    bias : bool
        If True, the additive bias b is adopted.
    dropout : float
        It is the dropout factor (must be between 0 and 1).
    re_init : bool
        It True, orthogonal initialization is used for the recurrent weights.
        Xavier initialization is used for the input connection weights.
    bidirectional : bool
        if True, a bidirectioal model that scans the sequence both
        right-to-left and left-to-right is used.

    Example
    -------
    >>> inp_tensor = torch.rand([4, 10, 20])
    >>> net = LSTM(hidden_size=5, input_shape=inp_tensor.shape)
    >>> out_tensor = net(inp_tensor)
    >>>
    torch.Size([4, 10, 5])
    """

    def __init__(
        self,
        hidden_size,
        input_shape=None,
        input_size=None,
        num_layers=1,
        bias=True,
        dropout=0.0,
        re_init=True,
        bidirectional=False,
    ):
        super().__init__()
        self.reshape = False

        if input_shape is None and input_size is None:
            raise ValueError("Expected one of input_shape or input_size.")

        # Computing the feature dimensionality
        if input_size is None:
            if len(input_shape) > 3:
                self.reshape = True
            input_size = torch.prod(torch.tensor(input_shape[2:])).item()

        self.rnn = torch.nn.LSTM(
            input_size=input_size,
            hidden_size=hidden_size,
            num_layers=num_layers,
            dropout=dropout,
            bidirectional=bidirectional,
            bias=bias,
            batch_first=True,
        )

        if re_init:
            rnn_init(self.rnn)

    def forward(self, x, hx=None):
        """Returns the output of the LSTM.

        Arguments
        ---------
        x : torch.Tensor
        """
        # Reshaping input tensors for 4d inputs
        if self.reshape:
            if x.ndim == 4:
                x = x.reshape(x.shape[0], x.shape[1], x.shape[2] * x.shape[3])

        # Needed for multi-gpu
        self.rnn.flatten_parameters()

        # Support custom inital state
        if hx is not None:
            output, hn = self.rnn(x, hx=hx)
        else:
            output, hn = self.rnn(x)

        return output, hn


class GRU(torch.nn.Module):
    """ This function implements a basic GRU.

    It accepts in input tensors formatted as (batch, time, fea).
    In the case of 4d inputs like (batch, time, fea, channel) the tensor is
    flattened as (batch, time, fea*channel).

    Arguments
    ---------
    hidden_size : int
        Number of output neurons (i.e, the dimensionality of the output).
        values (i.e, time and frequency kernel sizes respectively).
    input_shape : tuple
        The shape of an example input. Alternatively, use ``input_size``.
    input_size : int
        The size of the input. Alternatively, use ``input_shape``.
    num_layers : int
        Number of layers to employ in the RNN architecture.
    bias : bool
        If True, the additive bias b is adopted.
    dropou t: float
        It is the dropout factor (must be between 0 and 1).
    re_init : bool
        It True, orthogonal initialization is used for the recurrent weights.
        Xavier initialization is used for the input connection weights.
    bidirectional : bool
        if True, a bidirectioal model that scans the sequence both
        right-to-left and left-to-right is used.

    Example
    -------
    >>> inp_tensor = torch.rand([4, 10, 20])
    >>> net = GRU(hidden_size=5, input_shape=inp_tensor.shape)
    >>> out_tensor, _ = net(inp_tensor)
    >>>
    torch.Size([4, 10, 5])
    """

    def __init__(
        self,
        hidden_size,
        input_shape=None,
        input_size=None,
        num_layers=1,
        bias=True,
        dropout=0.0,
        re_init=True,
        bidirectional=False,
    ):
        super().__init__()
        self.reshape = False

        if input_shape is None and input_size is None:
            raise ValueError("Expected one of input_shape or input_size.")

        # Computing the feature dimensionality
        if input_size is None:
            if len(input_shape) > 3:
                self.reshape = True
            input_size = torch.prod(torch.tensor(input_shape[2:]))

        self.rnn = torch.nn.GRU(
            input_size=input_size,
            hidden_size=hidden_size,
            num_layers=num_layers,
            dropout=dropout,
            bidirectional=bidirectional,
            bias=bias,
            batch_first=True,
        )

        if re_init:
            rnn_init(self.rnn)

    def forward(self, x, hx=None):
        """Returns the output of the GRU.

        Arguments
        ---------
        x : torch.Tensor
        """
        # Reshaping input tensors for 4d inputs
        if self.reshape:
            if x.ndim == 4:
                x = x.reshape(x.shape[0], x.shape[1], x.shape[2] * x.shape[3])

        # Needed for multi-gpu
        self.rnn.flatten_parameters()

        # Support custom inital state
        if hx is not None:
            output, hn = self.rnn(x, hx=hx)
        else:
            output, hn = self.rnn(x)

        return output, hn


class RNNCell(nn.Module):
    """ This class implements a basic RNN Cell for a timestep of input,
    while RNN() takes the whole sequence as input.
    It is designed for autoregressive decoder (ex. attentional decoder),
    which takes one input at a time.
    Using torch.nn.RNNCell() instead of torch.nn.RNN() to reduce VRAM
    consumption.

    It accepts in input tensors formatted as (batch, fea).

    Arguments
    ---------
    hidden_size : int
        Number of output neurons (i.e, the dimensionality of the output).
    input_shape : tuple
        The shape of an example input. Alternatively, use ``input_size``.
    input_size : int
        The size of the input. Alternatively, use ``input_shape``.
    num_layers : int
        Number of layers to employ in the RNN architecture.
    bias : bool
        If True, the additive bias b is adopted.
    dropout : float
        It is the dropout factor (must be between 0 and 1).
    re_init : bool
        It True, orthogonal initialization is used for the recurrent weights.
        Xavier initialization is used for the input connection weights.

    Example
    -------
    >>> inp_tensor = torch.rand([4, 20])
    >>> net = RNNCell(hidden_size=5, input_shape=inp_tensor.shape)
    >>> out_tensor, _ = net(inp_tensor)
    >>> out_tensor.shape
    torch.Size([4, 5])
    """

    def __init__(
        self,
        hidden_size,
        input_shape=None,
        input_size=None,
        num_layers=1,
        bias=True,
        dropout=0.0,
        re_init=True,
        nonlinearity="tanh",
    ):
        super(RNNCell, self).__init__()
        self.hidden_size = hidden_size
        self.num_layers = num_layers

        if input_shape is None and input_size is None:
            raise ValueError("Expected one of input_shape or input_size.")

        # Computing the feature dimensionality
        if input_size is None:
            if len(input_shape) > 3:
                self.reshape = True
            input_size = torch.prod(torch.tensor(input_shape[1:]))

        kwargs = {
            "input_size": input_size,
            "hidden_size": self.hidden_size,
            "bias": bias,
            "nonlinearity": nonlinearity,
        }

        self.rnn_cells = nn.ModuleList([torch.nn.RNNCell(**kwargs)])
        kwargs["input_size"] = self.hidden_size

        for i in range(self.num_layers - 1):
            self.rnn_cells.append(torch.nn.RNNCell(**kwargs))

        self.dropout_layers = nn.ModuleList(
            [torch.nn.Dropout(p=dropout) for _ in range(self.num_layers - 1)]
        )

        if re_init:
            rnn_init(self.rnn_cells)

    def forward(self, x, hx=None):
        """Returns the output of the RNNCell.

        Arguments
        ---------
        x : torch.Tensor
            The input of RNNCell.
        hx : torch.Tensor
            The hidden states of RNNCell.
        """
        # if not provided, initialized with zeros
        if hx is None:
            hx = x.new_zeros(self.num_layers, x.shape[0], self.hidden_size)

        h = self.rnn_cells[0](x, hx[0])
        hidden_lst = [h]
        for i in range(1, self.num_layers):
            drop_h = self.dropout_layers[i - 1](h)
            h = self.rnn_cells[i](drop_h, hx[i])
            hidden_lst.append(h)

        hidden = torch.stack(hidden_lst, dim=0)
        return h, hidden


class GRUCell(nn.Module):
    """ This class implements a basic GRU Cell for a timestep of input,
    while GRU() takes the whole sequence as input.
    It is designed for autoregressive decoder (ex. attentional decoder),
    which takes one input at a time.
    Using torch.nn.GRUCell() instead of torch.nn.GRU() to reduce VRAM
    consumption.
    It accepts in input tensors formatted as (batch, fea).

    Arguments
    ---------
    hidden_size: int
        Number of output neurons (i.e, the dimensionality of the output).
    input_shape : tuple
        The shape of an example input. Alternatively, use ``input_size``.
    input_size : int
        The size of the input. Alternatively, use ``input_shape``.
    num_layers: int
        Number of layers to employ in the GRU architecture.
    bias: bool
        If True, the additive bias b is adopted.
    dropout: float
        It is the dropout factor (must be between 0 and 1).
    re_init: bool:
        It True, orthogonal initialization is used for the recurrent weights.
        Xavier initialization is used for the input connection weights.

    Example
    -------
    >>> inp_tensor = torch.rand([4, 20])
    >>> net = GRUCell(hidden_size=5, input_shape=inp_tensor.shape)
    >>> out_tensor, _ = net(inp_tensor)
    >>> out_tensor.shape
    torch.Size([4, 5])
    """

    def __init__(
        self,
        hidden_size,
        input_shape=None,
        input_size=None,
        num_layers=1,
        bias=True,
        dropout=0.0,
        re_init=True,
    ):
        super(GRUCell, self).__init__()
        self.hidden_size = hidden_size
        self.num_layers = num_layers

        if input_shape is None and input_size is None:
            raise ValueError("Expected one of input_shape or input_size.")

        # Computing the feature dimensionality
        if input_size is None:
            if len(input_shape) > 3:
                self.reshape = True
            input_size = torch.prod(torch.tensor(input_shape[1:]))

        kwargs = {
            "input_size": input_size,
            "hidden_size": self.hidden_size,
            "bias": bias,
        }

        self.rnn_cells = nn.ModuleList([torch.nn.GRUCell(**kwargs)])
        kwargs["input_size"] = self.hidden_size

        for i in range(self.num_layers - 1):
            self.rnn_cells.append(torch.nn.GRUCell(**kwargs))

        self.dropout_layers = nn.ModuleList(
            [torch.nn.Dropout(p=dropout) for _ in range(self.num_layers - 1)]
        )

        if re_init:
            rnn_init(self.rnn_cells)

    def forward(self, x, hx=None):
        """Returns the output of the GRUCell.
        Arguments
        ---------
        x : torch.Tensor
            The input of GRUCell.
        hx : torch.Tensor
            The hidden states of GRUCell.
        """
        # if not provided, initialized with zeros
        if hx is None:
            hx = x.new_zeros(self.num_layers, x.shape[0], self.hidden_size)

        h = self.rnn_cells[0](x, hx[0])
        hidden_lst = [h]
        for i in range(1, self.num_layers):
            drop_h = self.dropout_layers[i - 1](h)
            h = self.rnn_cells[i](drop_h, hx[i])
            hidden_lst.append(h)

        hidden = torch.stack(hidden_lst, dim=0)
        return h, hidden


class LSTMCell(nn.Module):
    """ This class implements a basic LSTM Cell for a timestep of input,
    while LSTM() takes the whole sequence as input.
    It is designed for autoregressive decoder (ex. attentional decoder),
    which takes one input at a time.
    Using torch.nn.LSTMCell() instead of torch.nn.LSTM() to reduce VRAM
    consumption.
    It accepts in input tensors formatted as (batch, fea).

    Arguments
    ---------
    hidden_size: int
        Number of output neurons (i.e, the dimensionality of the output).
    input_shape : tuple
        The shape of an example input. Alternatively, use ``input_size``.
    input_size : int
        The size of the input. Alternatively, use ``input_shape``.
    num_layers: int
        Number of layers to employ in the LSTM architecture.
    bias: bool
        If True, the additive bias b is adopted.
    dropout: float
        It is the dropout factor (must be between 0 and 1).
    re_init: bool:
        It True, orthogonal initialization is used for the recurrent weights.
        Xavier initialization is used for the input connection weights.

    Example
    -------
    >>> inp_tensor = torch.rand([4, 20])
    >>> net = LSTMCell(hidden_size=5, input_shape=inp_tensor.shape)
    >>> out_tensor, _ = net(inp_tensor)
    >>> out_tensor.shape
    torch.Size([4, 5])
    """

    def __init__(
        self,
        hidden_size,
        input_shape=None,
        input_size=None,
        num_layers=1,
        bias=True,
        dropout=0.0,
        re_init=True,
    ):
        super(LSTMCell, self).__init__()
        self.hidden_size = hidden_size
        self.num_layers = num_layers

        if input_shape is None and input_size is None:
            raise ValueError("Expected one of input_shape or input_size.")

        # Computing the feature dimensionality
        if input_size is None:
            if len(input_shape) > 3:
                self.reshape = True
            input_size = torch.prod(torch.tensor(input_shape[1:]))

        kwargs = {
            "input_size": input_size,
            "hidden_size": self.hidden_size,
            "bias": bias,
        }

        self.rnn_cells = nn.ModuleList([torch.nn.LSTMCell(**kwargs)])
        kwargs["input_size"] = self.hidden_size

        for i in range(self.num_layers - 1):
            self.rnn_cells.append(torch.nn.LSTMCell(**kwargs))

        self.dropout_layers = nn.ModuleList(
            [torch.nn.Dropout(p=dropout) for _ in range(self.num_layers - 1)]
        )

        if re_init:
            rnn_init(self.rnn_cells)

    def forward(self, x, hx=None):
        """Returns the output of the LSTMCell.

        Arguments
        ---------
        x : torch.Tensor
            The input of LSTMCell.
        hx : torch.Tensor
            The hidden states of LSTMCell.
        """
        # if not provided, initialized with zeros
        if hx is None:
            hx = (
                x.new_zeros(self.num_layers, x.shape[0], self.hidden_size),
                x.new_zeros(self.num_layers, x.shape[0], self.hidden_size),
            )

        h, c = self.rnn_cells[0](x, (hx[0][0], hx[1][0]))
        hidden_lst = [h]
        cell_lst = [c]
        for i in range(1, self.num_layers):
            drop_h = self.dropout_layers[i - 1](h)
            h, c = self.rnn_cells[i](drop_h, (hx[0][i], hx[1][i]))
            hidden_lst.append(h)
            cell_lst.append(c)

        hidden = torch.stack(hidden_lst, dim=0)
        cell = torch.stack(cell_lst, dim=0)
        return h, (hidden, cell)


class AttentionalRNNDecoder(nn.Module):
    """This funtion implements RNN decoder model with attention.

    This function implements different RNN models. It accepts in enc_states
    tensors formatted as (batch, time, fea). In the case of 4d inputs
    like (batch, time, fea, channel) the tensor is flattened in this way:
    (batch, time, fea*channel).

    Arguments
    ---------
    rnn_type : str
        Type of recurrent neural network to use (rnn, lstm, gru).
    attn_type : str
        type of attention to use (location, content).
    hidden_size : int
        Number of the neurons.
    attn_dim : int
        Number of attention module internal and output neurons.
    num_layers : int
        Number of layers to employ in the RNN architecture.
    input_shape : tuple
        Expected shape of an input.
    input_size : int
        Expected size of the relevant input dimension.
    nonlinearity : str
        Type of nonlinearity (tanh, relu). This option is active for
        rnn and ligru models only. For lstm and gru tanh is used.
    re_init : bool
        It True, orthogonal init is used for the recurrent weights.
        Xavier initialization is used for the input connection weights.
    normalization : str
        Type of normalization for the ligru model (batchnorm, layernorm).
        Every string different from batchnorm and layernorm will result
        in no normalization.
    scaling : float
        A scaling factor to sharpen or smoothen the attention distribution.
    channels : int
        Number of channels for location-aware attention.
    kernel_size : int
        Size of the kernel for location-aware attention.
    bias : bool
        If True, the additive bias b is adopted.
    dropout : float
        It is the dropout factor (must be between 0 and 1).

    Example
    -------
    >>> enc_states = torch.rand([4, 10, 20])
    >>> wav_len = torch.rand([4])
    >>> inp_tensor = torch.rand([4, 5, 6])
    >>> net = AttentionalRNNDecoder(
    ...     rnn_type="lstm",
    ...     attn_type="content",
    ...     hidden_size=7,
    ...     attn_dim=5,
    ...     num_layers=1,
    ...     enc_dim=20,
    ...     input_size=6,
    ... )
    >>> out_tensor, attn = net(inp_tensor, enc_states, wav_len)
    >>> out_tensor.shape
    torch.Size([4, 5, 7])
    """

    def __init__(
        self,
        rnn_type,
        attn_type,
        hidden_size,
        attn_dim,
        num_layers,
        enc_dim,
        input_size,
        nonlinearity="relu",
        re_init=True,
        normalization="batchnorm",
        scaling=1.0,
        channels=None,
        kernel_size=None,
        bias=True,
        dropout=0.0,
    ):
        super(AttentionalRNNDecoder, self).__init__()

        self.rnn_type = rnn_type.lower()
        self.attn_type = attn_type.lower()
        self.hidden_size = hidden_size
        self.attn_dim = attn_dim
        self.num_layers = num_layers
        self.scaling = scaling
        self.bias = bias
        self.dropout = dropout
        self.normalization = normalization
        self.re_init = re_init
        self.nonlinearity = nonlinearity

        # only for location-aware attention
        self.channels = channels
        self.kernel_size = kernel_size

        # Combining the context vector and output of rnn
        self.proj = nn.Linear(
            self.hidden_size + self.attn_dim, self.hidden_size
        )

        if self.attn_type == "content":
            self.attn = ContentBasedAttention(
                enc_dim=enc_dim,
                dec_dim=self.hidden_size,
                attn_dim=self.attn_dim,
                output_dim=self.attn_dim,
                scaling=self.scaling,
            )

        elif self.attn_type == "location":
            self.attn = LocationAwareAttention(
                enc_dim=enc_dim,
                dec_dim=self.hidden_size,
                attn_dim=self.attn_dim,
                output_dim=self.attn_dim,
                conv_channels=self.channels,
                kernel_size=self.kernel_size,
                scaling=self.scaling,
            )

        else:
            raise ValueError(f"{self.attn_type} is not implemented.")

        self.drop = nn.Dropout(p=self.dropout)

        # set dropout to 0 when only one layer
        dropout = 0 if self.num_layers == 1 else self.dropout

        # using cell implementation to reduce the usage of memory
        if self.rnn_type == "rnn":
            cell_class = RNNCell
        elif self.rnn_type == "gru":
            cell_class = GRUCell
        elif self.rnn_type == "lstm":
            cell_class = LSTMCell
        else:
            raise ValueError(f"{self.rnn_type} not implemented.")

        kwargs = {
            "input_size": input_size + self.attn_dim,
            "hidden_size": self.hidden_size,
            "num_layers": self.num_layers,
            "bias": self.bias,
            "dropout": dropout,
            "re_init": self.re_init,
        }
        if self.rnn_type == "rnn":
            kwargs["nonlinearity"] = self.nonlinearity

        self.rnn = cell_class(**kwargs)

    def forward_step(self, inp, hs, c, enc_states, enc_len):
        """
        One step of forward pass process.

        Arguments:
        inp : torch.Tensor
            The input of current timestep.
        hs : torch.Tensor or tuple of torch.Tensor
            The cell state for RNN.
        c : torch.Tensor
            The context vector of previous timestep.
        enc_states : torch.Tensor
            The tensor generated by encoder, to be attended.
        enc_len : torch.LongTensor
            The actual length of encoder states.

        Returns:
        dec_out : torch.Tensor
        hs : torch.Tensor or tuple of torch.Tensor
            The new cell state for RNN.
        c : torch.Tensor
            The context vector of the current timestep.
        w : torch.Tensor
            The weight of attention.
        """
        cell_inp = torch.cat([inp, c], dim=-1)
        cell_inp = self.drop(cell_inp)
        cell_out, hs = self.rnn(cell_inp, hs)

        c, w = self.attn(enc_states, enc_len, cell_out)
        dec_out = torch.cat([c, cell_out], dim=1)
        dec_out = self.proj(dec_out)

        return dec_out, hs, c, w

    def forward(self, inp_tensor, enc_states, wav_len):
        """
        This method implements the forward pass of the attentional RNN decoder.

        Arguments:
        inp_tensor : torch.Tensor
            The input tensor for each timesteps of RNN decoder.
        enc_states : torch.Tensor
            The tensor to be attended by the decoder.
        wav_len : torch.Tensor
            This variable stores the relative length of wavform.

        Returns:
        outputs : torch.Tensor
            The output of the RNN decoder.
        attn : torch.Tensor
            The attention weight of each timestep.
        """
        # calculating the actual length of enc_states
        enc_len = torch.round(enc_states.shape[1] * wav_len).long()

        # initialization
        self.attn.reset()
        c = torch.zeros(enc_states.shape[0], self.attn_dim).to(
            enc_states.device
        )
        hs = None

        # store predicted tokens
        outputs_lst, attn_lst = [], []
        for t in range(inp_tensor.shape[1]):
            outputs, hs, c, w = self.forward_step(
                inp_tensor[:, t], hs, c, enc_states, enc_len
            )
            outputs_lst.append(outputs)
            attn_lst.append(w)

        # [B, L_d, hidden_size]
        outputs = torch.stack(outputs_lst, dim=1)

        # [B, L_d, L_e]
        attn = torch.stack(attn_lst, dim=1)

        return outputs, attn


class LiGRU(torch.nn.Module):
    """ This function implements a Light GRU (liGRU).

    Ligru is single-gate GRU model based on batch-norm + relu
    activations + recurrent dropout. For more info see:

    "M. Ravanelli, P. Brakel, M. Omologo, Y. Bengio,
    Light Gated Recurrent Units for Speech Recognition,
    in IEEE Transactions on Emerging Topics in Computational Intelligence,
    2018" (https://arxiv.org/abs/1803.10225)

    To speed it up, it is compiled with the torch just-in-time compiler (jit)
    right before using it.

    It accepts in input tensors formatted as (batch, time, fea).
    In the case of 4d inputs like (batch, time, fea, channel) the tensor is
    flattened as (batch, time, fea*channel).

    Arguments
    ---------
    hidden_size : int
        Number of output neurons (i.e, the dimensionality of the output).
        values (i.e, time and frequency kernel sizes respectively).
    input_shape : tuple
        The shape of an example input.
    nonlinearity : str
        Type of nonlinearity (tanh, relu).
    normalization : str
        Type of normalization for the ligru model (batchnorm, layernorm).
        Every string different from batchnorm and layernorm will result
        in no normalization.
    num_layers : int
        Number of layers to employ in the RNN architecture.
    bias : bool
        If True, the additive bias b is adopted.
    dropout : float
        It is the dropout factor (must be between 0 and 1).
    re_init : bool
        It True, orthogonal initialization is used for the recurrent weights.
        Xavier initialization is used for the input connection weights.
    bidirectional : bool
        if True, a bidirectional model that scans the sequence both
        right-to-left and left-to-right is used.

    Example
    -------
    >>> inp_tensor = torch.rand([4, 10, 20])
    >>> net = LiGRU(input_shape=inp_tensor.shape, hidden_size=5)
    >>> out_tensor, _ = net(inp_tensor)
    >>>
    torch.Size([4, 10, 5])
    """

    def __init__(
        self,
        hidden_size,
        input_shape,
        nonlinearity="relu",
        normalization="batchnorm",
        num_layers=1,
        bias=True,
        dropout=0.0,
        re_init=True,
        bidirectional=False,
    ):
        super().__init__()
        self.hidden_size = hidden_size
        self.nonlinearity = nonlinearity
        self.num_layers = num_layers
        self.normalization = normalization
        self.bias = bias
        self.dropout = dropout
        self.re_init = re_init
        self.bidirectional = bidirectional
        self.reshape = False

        # Computing the feature dimensionality
        if len(input_shape) > 3:
            self.reshape = True
        self.fea_dim = torch.prod(torch.tensor(input_shape[2:]))
        self.batch_size = input_shape[0]
        self.rnn = self._init_layers()

        if self.re_init:
            rnn_init(self.rnn)

    def _init_layers(self):
        """Initializes the layers of the liGRU."""
        rnn = torch.nn.ModuleList([])
        current_dim = self.fea_dim

        for i in range(self.num_layers):
            rnn_lay = LiGRU_Layer(
                current_dim,
                self.hidden_size,
                self.num_layers,
                self.batch_size,
                dropout=self.dropout,
                nonlinearity=self.nonlinearity,
                normalization=self.normalization,
                bidirectional=self.bidirectional,
            )
            rnn.append(rnn_lay)

            if self.bidirectional:
                current_dim = self.hidden_size * 2
            else:
                current_dim = self.hidden_size
        return rnn

    def forward(self, x, hx: Optional[Tensor] = None):
        """Returns the output of the liGRU.

        Arguments
        ---------
        x : torch.Tensor
            Input tensor
        hx : torch.Tensor
            Starting hidden state
        """
        # Reshaping input tensors for 4d inputs
        if self.reshape:
            if x.ndim == 4:
                x = x.reshape(x.shape[0], x.shape[1], x.shape[2] * x.shape[3])

        # run ligru
        output, hh = self._forward_ligru(x, hx=hx)

        return output, hh

    def _forward_ligru(self, x, hx: Optional[Tensor]):
        """Returns the output of the vanilla liGRU.

        Arguments
        ---------
        x : torch.Tensor
            Input tensor
        hx : torch.Tensor
        """
        h = []
        if hx is not None:
            if self.bidirectional:
                hx = hx.reshape(
                    self.num_layers, self.batch_size * 2, self.hidden_size
                )
        # Processing the different layers
        for i, ligru_lay in enumerate(self.rnn):
            if hx is not None:
                x = ligru_lay(x, hx=hx[i])
            else:
                x = ligru_lay(x, hx=None)
            h.append(x[:, -1, :])
        h = torch.stack(h, dim=1)

        if self.bidirectional:
            h = h.reshape(h.shape[1] * 2, h.shape[0], self.hidden_size)
        else:
            h = h.transpose(0, 1)

        return x, h


class LiGRU_Layer(torch.nn.Module):
    """ This function implements Light-Gated Recurrent Units (ligru) layer.

    Arguments
    ---------
    input_size : int
        Feature dimensionality of the input tensors.
    batch_size : int
        Batch size of the input tensors.
    hidden_size : int
        Number of output neurons.
    num_layers : int
        Number of layers to employ in the RNN architecture.
    nonlinearity : str
        Type of nonlinearity (tanh, relu).
    normalization : str
        Type of normalization (batchnorm, layernorm).
        Every string different from batchnorm and layernorm will result
        in no normalization.
    dropout : float
        It is the dropout factor (must be between 0 and 1).
    bidirectional : bool
        if True, a bidirectioal model that scans the sequence both
        right-to-left and left-to-right is used.
    """

    def __init__(
        self,
        input_size,
        hidden_size,
        num_layers,
        batch_size,
        dropout=0.0,
        nonlinearity="relu",
        normalization="batchnorm",
        bidirectional=False,
    ):

        super(LiGRU_Layer, self).__init__()
        self.hidden_size = int(hidden_size)
        self.input_size = int(input_size)
        self.batch_size = batch_size
        self.bidirectional = bidirectional
        self.dropout = dropout

        self.w = nn.Linear(self.input_size, 2 * self.hidden_size, bias=False)

        self.u = nn.Linear(self.hidden_size, 2 * self.hidden_size, bias=False)

        if self.bidirectional:
            self.batch_size = self.batch_size * 2

        # Initializing batch norm
        self.normalize = False

        if normalization == "batchnorm":
            self.norm = nn.BatchNorm1d(2 * self.hidden_size, momentum=0.05)
            self.normalize = True

        elif normalization == "layernorm":
            self.norm = torch.nn.LayerNorm(2 * self.hidden_size)
            self.normalize = True
        else:
            # Normalization is disabled here. self.norm is only  formally
            # initialized to avoid jit issues.
            self.norm = torch.nn.LayerNorm(2 * self.hidden_size)
            self.normalize = True

        # Initial state
        self.register_buffer("h_init", torch.zeros(1, self.hidden_size))
        # self.h_init = torch.zeros(1, self.hidden_size, requires_grad=False)

        # Preloading dropout masks (gives some speed improvement)
        self._init_drop(self.batch_size)

        # Initilizing dropout
        self.drop = torch.nn.Dropout(p=self.dropout, inplace=False)

        self.drop_mask_te = torch.tensor([1.0]).float()

        # Setting the activation function
        if nonlinearity == "tanh":
            self.act = torch.nn.Tanh()
        elif nonlinearity == "sin":
<<<<<<< HEAD
            self.act = torch.sin
=======
            self.act = torch.sin.to(device)
        elif nonlinearity == "leaky_relu":
            self.act = torch.nn.LeakyReLU().to(device)
>>>>>>> 1816b748
        else:
            self.act = torch.nn.ReLU()

    def forward(self, x, hx: Optional[Tensor] = None):
        # type: (Tensor, Optional[Tensor]) -> Tensor # noqa F821
        """Returns the output of the liGRU layer.

        Arguments
        ---------
        x : torch.Tensor
        """
        if self.bidirectional:
            x_flip = x.flip(1)
            x = torch.cat([x, x_flip], dim=0)

        # Change batch size if needed
        self._change_batch_size(x)

        # Feed-forward affine transformations (all steps in parallel)
        w = self.w(x)

        # Apply batch normalization
        if self.normalize:
            w_bn = self.norm(w.reshape(w.shape[0] * w.shape[1], w.shape[2]))
            w = w_bn.reshape(w.shape[0], w.shape[1], w.shape[2])

        # Processing time steps
        if hx is not None:
            h = self._ligru_cell(w, hx)
        else:
            h = self._ligru_cell(w, self.h_init)

        if self.bidirectional:
            h_f, h_b = h.chunk(2, dim=0)
            h_b = h_b.flip(1)
            h = torch.cat([h_f, h_b], dim=2)

        return h

    def _ligru_cell(self, w, ht):
        """Returns the hidden states for each time step.

        Arguments
        ---------
        wx : torch.Tensor
            Linearly transformed input.
        """
        hiddens = []

        # Sampling dropout mask
        drop_mask = self._sample_drop_mask(w)

        # Loop over time axis
        for k in range(w.shape[1]):
            gates = w[:, k] + self.u(ht)
            at, zt = gates.chunk(2, 1)
            zt = torch.sigmoid(zt)
            hcand = self.act(at) * drop_mask
            ht = zt * ht + (1 - zt) * hcand
            hiddens.append(ht)

        # Stacking hidden states
        h = torch.stack(hiddens, dim=1)
        return h

    def _init_drop(self, batch_size):
        """Initializes the recurrent dropout operation. To speed it up,
        the dropout masks are sampled in advance.
        """
        self.drop = torch.nn.Dropout(p=self.dropout, inplace=False)
        self.drop_mask_te = torch.tensor([1.0]).float()

        self.N_drop_masks = 16000
        self.drop_mask_cnt = 0

        self.register_buffer(
            "drop_masks",
            self.drop(torch.ones(self.N_drop_masks, self.hidden_size)).data,
        )

    def _sample_drop_mask(self, w):
        """Selects one of the pre-defined dropout masks"""
        if self.training:

            # Sample new masks when needed
            if self.drop_mask_cnt + self.batch_size > self.N_drop_masks:
                self.drop_mask_cnt = 0
                self.drop_masks = self.drop(
                    torch.ones(
                        self.N_drop_masks, self.hidden_size, device=w.device
                    )
                ).data

            # Sampling the mask
            drop_mask = self.drop_masks[
                self.drop_mask_cnt : self.drop_mask_cnt + self.batch_size
            ]
            self.drop_mask_cnt = self.drop_mask_cnt + self.batch_size

        else:
            self.drop_mask_te = self.drop_mask_te.to(w.device)
            drop_mask = self.drop_mask_te

        return drop_mask

    def _change_batch_size(self, x):
        """This function changes the batch size when it is different from
        the one detected in the initialization method. This might happen in
        the case of multi-gpu or when we have different batch sizes in train
        and test. We also update the h_int and drop masks.
        """
        if self.batch_size != x.shape[0]:
            self.batch_size = x.shape[0]

            if self.training:
                self.drop_masks = self.drop(
                    torch.ones(
                        self.N_drop_masks, self.hidden_size, device=x.device,
                    )
                ).data


class QuasiRNNLayer(torch.nn.Module):
    """Applies a single layer Quasi-Recurrent Neural Network (QRNN) to an
    input sequence.

    Arguments
    ---------
    input_size : int
        The number of expected features in the input x.
    hidden_size : int
        The number of features in the hidden state h. If not specified,
        the input size is used.
    zoneout : float
        Whether to apply zoneout (i.e. failing to update elements in the
        hidden state) to the hidden state updates. Default: 0.
    output_gate : bool
        If True, performs QRNN-fo (applying an output gate to the output).
        If False, performs QRNN-f. Default: True.

    Example
    -------
    >>> import torch
    >>> model = QuasiRNNLayer(60, 256, bidirectional=True)
    >>> a = torch.rand([10, 120, 60])
    >>> b = model(a)
    >>> b[0].shape
    torch.Size([10, 120, 512])
    """

    def __init__(
        self,
        input_size,
        hidden_size,
        bidirectional,
        zoneout=0.0,
        output_gate=True,
    ):
        super().__init__()

        self.hidden_size = hidden_size
        self.zoneout = zoneout
        self.output_gate = output_gate
        self.bidirectional = bidirectional

        stacked_hidden = (
            3 * self.hidden_size if self.output_gate else 2 * self.hidden_size
        )
        self.w = torch.nn.Linear(input_size, stacked_hidden, True)

        self.z_gate = nn.Tanh()
        self.f_gate = nn.Sigmoid()
        if self.output_gate:
            self.o_gate = nn.Sigmoid()

    def forgetMult(self, f, x, hidden):
        # type: (Tensor, Tensor, Optional[Tensor]) -> Tensor # noqa F821
        """Returns the hidden states for each time step.

        Arguments
        ---------
        wx : torch.Tensor
            Linearly transformed input.
        """
        result = []
        htm1 = hidden
        hh = f * x

        for i in range(hh.shape[0]):
            h_t = hh[i, :, :]
            ft = f[i, :, :]
            if htm1 is not None:
                h_t = h_t + (1 - ft) * htm1
            result.append(h_t)
            htm1 = h_t

        return torch.stack(result)

    def split_gate_inputs(self, y):
        # type: (Tensor) -> Tuple[Tensor, Tensor, Optional[Tensor]] # noqa F821
        if self.output_gate:
            z, f, o = y.chunk(3, dim=-1)
        else:
            z, f = y.chunk(2, dim=-1)
            o = None
        return z, f, o

    def forward(self, x, hidden=None):
        # type: (Tensor, Optional[Tensor]) -> Tuple[Tensor, Tensor] # noqa F821
        """Returns the output of the QRNN layer.

        Arguments
        ---------
        x : torch.Tensor
            input to transform linearly.
        """
        if x.ndim == 4:
            # if input is a 4d tensor (batch, time, channel1, channel2)
            # reshape input to (batch, time, channel)
            x = x.reshape(x.shape[0], x.shape[1], x.shape[2] * x.shape[3])

        # give a tensor of shape (time, batch, channel)
        x = x.permute(1, 0, 2)
        if self.bidirectional:
            x_flipped = x.flip(0)
            x = torch.cat([x, x_flipped], dim=1)

        # note: this is equivalent to doing 1x1 convolution on the input
        y = self.w(x)

        z, f, o = self.split_gate_inputs(y)

        z = self.z_gate(z)
        f = self.f_gate(f)
        if o is not None:
            o = self.o_gate(o)

        # If zoneout is specified, we perform dropout on the forget gates in F
        # If an element of F is zero, that means the corresponding neuron
        # keeps the old value
        if self.zoneout:
            if self.training:
                mask = (
                    torch.empty(f.shape)
                    .bernoulli_(1 - self.zoneout)
                    .to(f.get_device())
                ).detach()
                f = f * mask
            else:
                f = f * (1 - self.zoneout)

        z = z.contiguous()
        f = f.contiguous()

        # Forget Mult
        c = self.forgetMult(f, z, hidden)

        # Apply output gate
        if o is not None:
            h = o * c
        else:
            h = c

        # recover shape (batch, time, channel)
        c = c.permute(1, 0, 2)
        h = h.permute(1, 0, 2)

        if self.bidirectional:
            h_fwd, h_bwd = h.chunk(2, dim=0)
            h_bwd = h_bwd.flip(1)
            h = torch.cat([h_fwd, h_bwd], dim=2)

            c_fwd, c_bwd = c.chunk(2, dim=0)
            c_bwd = c_bwd.flip(1)
            c = torch.cat([c_fwd, c_bwd], dim=2)

        return h, c[-1, :, :]


class QuasiRNN(nn.Module):
    """This is a implementation for the Quasi-RNN

    https://arxiv.org/pdf/1611.01576.pdf

    Part of the code is adapted from:

    https://github.com/salesforce/pytorch-qrnn

    Arguments
    ---------
    hidden_size : int
        The number of features in the hidden state h. If not specified,
        the input size is used.
    input_shape : tuple
        The shape of an example input. Alternatively, use ``input_size``.
    input_size : int
        The size of the input. Alternatively, use ``input_shape``.
    num_layers : int
        The number of QRNN layers to produce.
    zoneout : bool
        Whether to apply zoneout (i.e. failing to update elements in the
        hidden state) to the hidden state updates. Default: 0.
    output_gate : bool
        If True, performs QRNN-fo (applying an output gate to the output).
        If False, performs QRNN-f. Default: True.

    Example
    -------
    >>> a = torch.rand([8, 120, 40])
    >>> model = QuasiRNN(
    ...     256, num_layers=4, input_shape=a.shape, bidirectional=True
    ... )
    >>> b, _ = model(a)
    >>> b.shape
    torch.Size([8, 120, 512])
    """

    def __init__(
        self,
        hidden_size,
        input_shape=None,
        input_size=None,
        num_layers=1,
        bias=True,
        batch_first=False,
        dropout=0,
        bidirectional=False,
        **kwargs,
    ):
        assert bias is True, "Removing underlying bias is not yet supported"
        super().__init__()

        self.hidden_size = hidden_size
        self.num_layers = num_layers
        self.bidirectional = bidirectional
        self.dropout = dropout if dropout > 0 else None
        self.kwargs = kwargs

        if input_shape is None and input_size is None:
            raise ValueError("Expected one of input_shape or input_size.")

        # Computing the feature dimensionality
        if input_size is None:
            if len(input_shape) > 3:
                self.reshape = True
            input_size = torch.prod(torch.tensor(input_shape[2:]))

        layers = []
        for layer in range(self.num_layers):
            layers.append(
                QuasiRNNLayer(
                    input_size
                    if layer == 0
                    else self.hidden_size * 2
                    if self.bidirectional
                    else self.hidden_size,
                    self.hidden_size,
                    self.bidirectional,
                    **self.kwargs,
                )
            )
        self.qrnn = torch.nn.ModuleList(layers)

        if self.dropout:
            self.dropout = torch.nn.Dropout(self.dropout)

    def forward(self, x, hidden=None):

        next_hidden = []

        for i, layer in enumerate(self.qrnn):
            x, h = layer(x, None if hidden is None else hidden[i])

            next_hidden.append(h)

            if self.dropout and i < len(self.qrnn) - 1:
                x = self.dropout(x)

        hidden = torch.cat(next_hidden, 0).view(
            self.num_layers, *next_hidden[0].shape[-2:]
        )

        return x, hidden


def rnn_init(module):
    """
    This function is used to initialize the RNN weight.
    Recurrent connection: orthogonal initialization.

    Arguments
    ---------
    module: torch.nn.Module
        Recurrent neural network module.

    Example
    -------
    >>> inp_tensor = torch.rand([4, 10, 20])
    >>> net = RNN(hidden_size=5, input_shape=inp_tensor.shape)
    >>> out_tensor = net(inp_tensor)
    >>> rnn_init(net)
    """
    for name, param in module.named_parameters():
        if "weight_hh" in name or ".u.weight" in name:
            nn.init.orthogonal_(param)<|MERGE_RESOLUTION|>--- conflicted
+++ resolved
@@ -1117,13 +1117,9 @@
         if nonlinearity == "tanh":
             self.act = torch.nn.Tanh()
         elif nonlinearity == "sin":
-<<<<<<< HEAD
             self.act = torch.sin
-=======
-            self.act = torch.sin.to(device)
         elif nonlinearity == "leaky_relu":
-            self.act = torch.nn.LeakyReLU().to(device)
->>>>>>> 1816b748
+            self.act = torch.nn.LeakyReLU()
         else:
             self.act = torch.nn.ReLU()
 
