--- conflicted
+++ resolved
@@ -1349,11 +1349,7 @@
                     "the folder %s does not exist (it is expected in the "
                     "Librispeech dataset)" % (self.data_folder + "/" + split)
                 )
-
-<<<<<<< HEAD
-                logger.error(err_msg, exc_info=True)
-=======
-                logger_write(err_msg, logfile=self.logger)
+                raise OSError(err_msg)
 
 
 # Future: May add kaldi labels (not required at this point)
@@ -1827,5 +1823,4 @@
                 "the Voxceleb dataset)" % (self.data_folder + "/id*")
             )
 
-            logger_write(err_msg, logfile=self.logger)
->>>>>>> 2a8dcf25
+            logger_write(err_msg, logfile=self.logger)